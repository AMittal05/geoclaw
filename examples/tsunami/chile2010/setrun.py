--- conflicted
+++ resolved
@@ -31,6 +31,7 @@
 
     num_dim = 2
     rundata = clawdata.ClawRunData(claw_pkg, num_dim)
+
 
     #------------------------------------------------------------------
     # Problem-specific parameters to be written to setprob.data:
@@ -238,6 +239,11 @@
     clawdata.bc_lower[1] = 'extrap'
     clawdata.bc_upper[1] = 'extrap'
 
+
+    # --------------
+    # Checkpointing:
+    # --------------
+
     # Specify when checkpoint files should be created that can be
     # used to restart a computation.
 
@@ -260,6 +266,13 @@
         # and at the final time.
         clawdata.checkpt_interval = 5
 
+    # ---------------
+    # Gauges:
+    # ---------------
+    rundata.gaugedata.gauges = []
+    # for gauges append lines of the form  [gaugeno, x, y, t1, t2]
+    rundata.gaugedata.gauges.append([32412, -86.392, -17.975, 0., 1.e10])
+
 
     # ---------------
     # AMR parameters:
@@ -267,11 +280,7 @@
     amrdata = rundata.amrdata
 
     # max number of refinement levels:
-<<<<<<< HEAD
-    clawdata.amr_levels_max = 3
-=======
-    amrdata.amr_levels_max = 1
->>>>>>> f67b1e9b
+    amrdata.amr_levels_max = 3
 
     # List of refinement ratios at each level (length at least mxnest-1)
     amrdata.refinement_ratios_x = [2,6]
@@ -302,34 +311,17 @@
     amrdata.clustering_cutoff = 0.700000
 
     # print info about each regridding up to this level:
-<<<<<<< HEAD
-    clawdata.verbosity_regrid = 0  
-
-    # Specify when checkpoint files should be created that can be
-    # used to restart a computation.
-
-    clawdata.checkpt_style = 1
-
-    if clawdata.checkpt_style == 0:
-        # Do not checkpoint at all
-        pass
-
-    elif clawdata.checkpt_style == 1:
-        # Checkpoint only at tfinal.
-        pass
-
-    elif clawdata.checkpt_style == 2:
-        # Specify a list of checkpoint times.  
-        clawdata.checkpt_times = [0.1,0.15]
-
-    elif clawdata.checkpt_style == 3:
-        # Checkpoint every checkpt_interval timesteps (on Level 1)
-        # and at the final time.
-        clawdata.checkpt_interval = 5
-=======
     amrdata.verbosity_regrid = 0  
->>>>>>> f67b1e9b
-
+
+
+    # ---------------
+    # Regions:
+    # ---------------
+    rundata.regiondata.regions = []
+    # to specify regions of refinement append lines of the form
+    #  [minlevel,maxlevel,t1,t2,x1,x2,y1,y2]
+    rundata.regiondata.regions.append([3, 3, 0., 10000., -85,-72,-38,-25])
+    rundata.regiondata.regions.append([3, 3, 8000., 26000., -90,-80,-30,-15])
 
     #  ----- For developers ----- 
     # Toggle debugging print statements:
@@ -341,21 +333,9 @@
     amrdata.pprint = False      # proj. of tagged points
     amrdata.rprint = False      # print regridding summary
     amrdata.sprint = False      # space/memory output
-    amrdata.tprint = True       # time step reporting each level
+    amrdata.tprint = False      # time step reporting each level
     amrdata.uprint = False      # update/upbnd reporting
     
-    # More AMR parameters can be set -- see the defaults in pyclaw/data.py
-
-    # == setregions.data values ==
-    rundata.regiondata.regions = []
-    # to specify regions of refinement append lines of the form
-    #  [minlevel,maxlevel,t1,t2,x1,x2,y1,y2]
-    rundata.regiondata.regions.append([3, 3, 0., 10000., -85,-72,-38,-25])
-    rundata.regiondata.regions.append([3, 3, 8000., 26000., -90,-80,-30,-15])
-
-    # == setgauges.data values ==
-    # for gauges append lines of the form  [gaugeno, x, y, t1, t2]
-    rundata.gaugedata.gauges.append([32412, -86.392, -17.975, 0., 1.e10])
 
     return rundata
     # end of function setrun
