--- conflicted
+++ resolved
@@ -287,19 +287,6 @@
         # and at the final time.
         clawdata.checkpt_interval = 5
 
-    # ---------------
-    # Gauges:
-    # ---------------
-<<<<<<< HEAD
-    amrdata = rundata.amrdata
-
-    # max number of refinement levels:
-    clawdata.amr_levels_max = 3
-=======
-    rundata.gaugedata.gauges = []
-    # for gauges append lines of the form  [gaugeno, x, y, t1, t2]
-    rundata.gaugedata.gauges.append([32412, -86.392, -17.975, 0., 1.e10])
-
 
     # ---------------
     # AMR parameters:
@@ -308,7 +295,6 @@
 
     # max number of refinement levels:
     amrdata.amr_levels_max = 3
->>>>>>> cba28093
 
     # List of refinement ratios at each level (length at least mxnest-1)
     amrdata.refinement_ratios_x = [2,6]
@@ -341,8 +327,6 @@
     # print info about each regridding up to this level:
     amrdata.verbosity_regrid = 0  
 
-
-<<<<<<< HEAD
     #  ----- For developers ----- 
     # Toggle debugging print statements:
     amrdata.dprint = False      # print domain flags
@@ -358,30 +342,21 @@
     
     # More AMR parameters can be set -- see the defaults in pyclaw/data.py
 
-    # == setregions.data values ==
-=======
     # ---------------
     # Regions:
     # ---------------
->>>>>>> cba28093
     rundata.regiondata.regions = []
     # to specify regions of refinement append lines of the form
     #  [minlevel,maxlevel,t1,t2,x1,x2,y1,y2]
     rundata.regiondata.regions.append([3, 3, 0., 10000., -85,-72,-38,-25])
     rundata.regiondata.regions.append([3, 3, 8000., 26000., -90,-80,-30,-15])
 
-    #  ----- For developers ----- 
-    # Toggle debugging print statements:
-    amrdata.dprint = False      # print domain flags
-    amrdata.eprint = False      # print err est flags
-    amrdata.edebug = False      # even more err est flags
-    amrdata.gprint = False      # grid bisection/clustering
-    amrdata.nprint = False      # proper nesting output
-    amrdata.pprint = False      # proj. of tagged points
-    amrdata.rprint = False      # print regridding summary
-    amrdata.sprint = False      # space/memory output
-    amrdata.tprint = False      # time step reporting each level
-    amrdata.uprint = False      # update/upbnd reporting
+    # ---------------
+    # Gauges:
+    # ---------------
+    rundata.gaugedata.gauges = []
+    # for gauges append lines of the form  [gaugeno, x, y, t1, t2]
+    rundata.gaugedata.gauges.append([32412, -86.392, -17.975, 0., 1.e10])
     
 
     return rundata
