--- conflicted
+++ resolved
@@ -60,8 +60,6 @@
   $(GEOLIB)/setprob.f90 \
   $(GEOLIB)/qinit.f90 \
   $(GEOLIB)/movetopo.f \
-  $(GEOLIB)/flag2refine.f90 \
-  $(GEOLIB)/allowflag.f90 \
   $(GEOLIB)/cellgridintegrate.f \
   $(GEOLIB)/topointegral.f \
   $(GEOLIB)/bilinearintegral.f \
@@ -83,13 +81,9 @@
   $(GEOLIB)/bc2amr.f \
   $(GEOLIB)/update.f \
   $(GEOLIB)/setaux.f90 \
-<<<<<<< HEAD
-=======
-  $(GEOLIB)/setgauges.f \
-  $(GEOLIB)/flag2refine.f  \
+  $(GEOLIB)/flag2refine.f90  \
   $(GEOLIB)/flag2refine2.f  \
-  $(GEOLIB)/allowflag.f  \
->>>>>>> 189cbecb
+  $(GEOLIB)/allowflag.f90  \
   $(GEOLIB)/b4step2.f90 \
   $(GEOLIB)/dumpgauge.f \
   $(GEOLIB)/upbnd.f  \
