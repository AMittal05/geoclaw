"""
Module to set up run time parameters for Clawpack.
The values set in the function setrun are then written out to data files
that will be read in by the Fortran code.
"""

from __future__ import absolute_import
from __future__ import print_function
import numpy as numpy

import clawpack.geoclaw.data
import clawpack.geoclaw.topotools as tt


# Rotation transformations
def transform_c2p(x,y,x0,y0,theta):
    return ((x+x0)*numpy.cos(theta) - (y+y0)*numpy.sin(theta),
            (x+x0)*numpy.sin(theta) + (y+y0)*numpy.cos(theta))

def transform_p2c(x,y,x0,y0,theta):
    return ( x*numpy.cos(theta) + y*numpy.sin(theta) - x0,
            -x*numpy.sin(theta) + y*numpy.cos(theta) - y0)


# Class containing some setup for the qinit especially for multilayer tests 
class QinitMultilayerData(clawpack.geoclaw.data.QinitData):
    r"""
    Modified Qinit data object for multiple layers
    """

    def __init__(self):
        super(QinitMultilayerData, self).__init__()

        # Test qinit data > 4
        self.add_attribute("init_location", [0.0, 0.0])
        self.add_attribute("wave_family", 1)
        self.add_attribute("epsilon", 0.02)
        self.add_attribute("angle", 0.0)
        self.add_attribute("sigma", 0.02)

    def write(self, data_source='setrun.py'):

        # Initial perturbation
        self.open_data_file('qinit.data',data_source)
        self.data_write('qinit_type')

        # Perturbation requested
        if self.qinit_type == 0:
            pass
        elif 0 < self.qinit_type < 5:
            # Check to see if each qinit file is present and then write the data
            for tfile in self.qinitfiles:
                try:
                    fname = "'%s'" % os.path.abspath(tfile[-1])
                except:
                    raise Warning("File %s was not found." % fname)
                    # raise MissingFile("file not found")
                self._out_file.write("\n%s  \n" % fname)
                self._out_file.write("%3i %3i \n" % tuple(tfile[:-1]))
        elif self.qinit_type >= 5 and self.qinit_type <= 9:
            self.data_write('epsilon')
            self.data_write("init_location")
            self.data_write("wave_family")
            self.data_write("angle")
            self.data_write("sigma")
        else:
            raise ValueError("Invalid qinit_type parameter %s." % self.qinit_type)
        self.close_data_file()



#------------------------------
def setrun(claw_pkg='geoclaw'):
#------------------------------

    """
    Define the parameters used for running Clawpack.
    INPUT:
        claw_pkg expected to be "geoclaw" for this setrun.
    OUTPUT:
        rundata - object of class ClawRunData
    """

    from clawpack.clawutil import data

    assert claw_pkg.lower() == 'geoclaw',  "Expected claw_pkg = 'geoclaw'"

    num_dim = 2
    rundata = data.ClawRunData(claw_pkg, num_dim)

    #------------------------------------------------------------------
    # GeoClaw specific parameters:
    #------------------------------------------------------------------
    rundata = setgeo(rundata)
    rundata = set_multilayer(rundata)

    #------------------------------------------------------------------
    # Standard Clawpack parameters to be written to claw.data:
    #   (or to amr2ez.data for AMR)
    #------------------------------------------------------------------
    clawdata = rundata.clawdata  # initialized when rundata instantiated


    # Set single grid parameters first.
    # See below for AMR parameters.


    # ---------------
    # Spatial domain:
    # ---------------

    # Number of space dimensions:
    clawdata.num_dim = num_dim

    # Lower and upper edge of computational domain:
    clawdata.lower[0] = -2      # west longitude
    clawdata.upper[0] = 4.0       # east longitude

    clawdata.lower[1] = -2.0       # south latitude
    clawdata.upper[1] = 4.0         # north latitude



    # Number of grid cells: Coarsest grid
    clawdata.num_cells[0] = 80
    clawdata.num_cells[1] = 80

    # ---------------
    # Size of system:
    # ---------------

    # Number of equations in the system:
    clawdata.num_eqn = 6

    # Number of auxiliary variables in the aux array (initialized in setaux)
    clawdata.num_aux = 4 + rundata.multilayer_data.num_layers

    # Index of aux array corresponding to capacity function, if there is one:
    clawdata.capa_index = 0

    
    
    # -------------
    # Initial time:
    # -------------

    clawdata.t0 = 0.0


    # Restart from checkpoint file of a previous run?
    # If restarting, t0 above should be from original run, and the
    # restart_file 'fort.chkNNNNN' specified below should be in 
    # the OUTDIR indicated in Makefile.

    clawdata.restart = False               # True to restart from prior results
    clawdata.restart_file = 'fort.chk00036'  # File to use for restart data

    # -------------
    # Output times:
    #--------------

    # Specify at what times the results should be written to fort.q files.
    # Note that the time integration stops after the final output time.
    # The solution at initial time t0 is always written in addition.

    clawdata.output_style = 3

    if clawdata.output_style==1:
        # Output nout frames at equally spaced times up to tfinal:
        clawdata.num_output_times = 10
        clawdata.tfinal = 0.3
        clawdata.output_t0 = True  # output at initial (or restart) time?

    elif clawdata.output_style == 2:
        # Specify a list of output times.
        clawdata.output_times = [0.5, 1.0]

    elif clawdata.output_style == 3:
        # Output every iout timesteps with a total of ntot time steps:
        clawdata.output_step_interval = 1
        clawdata.total_steps = 10
        clawdata.output_t0 = True
        

    clawdata.output_format = 'ascii'      # 'ascii' or 'binary' 

    clawdata.output_q_components = 'all'   # need all
    clawdata.output_aux_components = 'all'  # eta=h+B is in q
    clawdata.output_aux_onlyonce = False    # output aux arrays each frame



    # ---------------------------------------------------
    # Verbosity of messages to screen during integration:
    # ---------------------------------------------------

    # The current t, dt, and cfl will be printed every time step
    # at AMR levels <= verbosity.  Set verbosity = 0 for no printing.
    #   (E.g. verbosity == 2 means print only on levels 1 and 2.)
    clawdata.verbosity = 1



    # --------------
    # Time stepping:
    # --------------

    # if dt_variable==1: variable time steps used based on cfl_desired,
    # if dt_variable==0: fixed time steps dt = dt_initial will always be used.
    clawdata.dt_variable = True

    # Initial time step for variable dt.
    # If dt_variable==0 then dt=dt_initial for all steps:
    clawdata.dt_initial = 0.00225

    # Max time step to be allowed if variable dt used:
    clawdata.dt_max = 1e+99

    # Desired Courant number if variable dt used, and max to allow without
    # retaking step with a smaller dt:
    # clawdata.cfl_desired = 0.75
    # clawdata.cfl_max = 1.0
    clawdata.cfl_desired = 0.45
    clawdata.cfl_max = 0.5

    # Maximum number of time steps to allow between output times:
    clawdata.steps_max = 5000




    # ------------------
    # Method to be used:
    # ------------------

    # Order of accuracy:  1 => Godunov,  2 => Lax-Wendroff plus limiters
    clawdata.order = 2
    
    # Use dimensional splitting? (not yet available for AMR)
    #  0 or 'unsplit' or none'  ==> Unsplit
    #  1 or 'increment'         ==> corner transport of waves
    #  2 or 'all'               ==> corner transport of 2nd order corrections too
    clawdata.dimensional_split = "unsplit"
    
    # For unsplit method, transverse_waves can be 
    #  0 or 'none'      ==> donor cell (only normal solver used)
    #  1 or 'increment' ==> corner transport of waves
    #  2 or 'all'       ==> corner transport of 2nd order corrections too
    clawdata.transverse_waves = 2

    # Number of waves in the Riemann solution:
    clawdata.num_waves = 6
    
    # List of limiters to use for each wave family:  
    # Required:  len(limiter) == num_waves
    # Some options:
    #   0 or 'none'     ==> no limiter (Lax-Wendroff)
    #   1 or 'minmod'   ==> minmod
    #   2 or 'superbee' ==> superbee
    #   3 or 'mc'       ==> MC limiter
    #   4 or 'vanleer'  ==> van Leer
    clawdata.limiter = ['mc', 'mc', 'mc', 'mc', 'mc', 'mc']

    clawdata.use_fwaves = True    # True ==> use f-wave version of algorithms
    
    # Source terms splitting:
    #   src_split == 0 or 'none'    ==> no source term (src routine never called)
    #   src_split == 1 or 'godunov' ==> Godunov (1st order) splitting used, 
    #   src_split == 2 or 'strang'  ==> Strang (2nd order) splitting used,  not recommended.
    clawdata.source_split = 'godunov'


    # --------------------
    # Boundary conditions:
    # --------------------

    # Number of ghost cells (usually 2)
    clawdata.num_ghost = 2

    # Choice of BCs at xlower and xupper:
    #   0 => user specified (must modify bcN.f to use this option)
    #   1 => extrapolation (non-reflecting outflow)
    #   2 => periodic (must specify this at both boundaries)
    #   3 => solid wall for systems where q(2) is normal velocity

    clawdata.bc_lower[0] = 'extrap'
    clawdata.bc_upper[0] = 'extrap'

    clawdata.bc_lower[1] = 'extrap'
    clawdata.bc_upper[1] = 'extrap'



    # --------------
    # Checkpointing:
    # --------------

    # Specify when checkpoint files should be created that can be
    # used to restart a computation.

    clawdata.checkpt_style = 0

    if clawdata.checkpt_style == 0:
        # Do not checkpoint at all
        pass

    elif clawdata.checkpt_style == 1:
        # Checkpoint only at tfinal.
        pass

    elif clawdata.checkpt_style == 2:
        # Specify a list of checkpoint times.  
        clawdata.checkpt_times = [0.1,0.15]

    elif clawdata.checkpt_style == 3:
        # Checkpoint every checkpt_interval timesteps (on Level 1)
        # and at the final time.
        clawdata.checkpt_interval = 5


    # ---------------
    # AMR parameters:
    # ---------------
    amrdata = rundata.amrdata

    # max number of refinement levels:
    amrdata.amr_levels_max = 3

    # List of refinement ratios at each level (length at least mxnest-1)
    amrdata.refinement_ratios_x = [2,2]
    amrdata.refinement_ratios_y = [2,2]
    amrdata.refinement_ratios_t = [2,2]


    # Specify type of each aux variable in amrdata.auxtype.
    # This must be a list of length maux, each element of which is one of:
    #   'center',  'capacity', 'xleft', or 'yleft'  (see documentation).

    amrdata.aux_type = ['center','center','yleft','center','center','center']


    # Flag using refinement routine flag2refine rather than richardson error
    amrdata.flag_richardson = False    # use Richardson?
    amrdata.flag2refine = True

    # steps to take on each level L between regriddings of level L+1:
    amrdata.regrid_interval = 3

    # width of buffer zone around flagged points:
    # (typically the same as regrid_interval so waves don't escape):
    amrdata.regrid_buffer_width  = 2

    # clustering alg. cutoff for (# flagged pts) / (total # of cells refined)
    # (closer to 1.0 => more small grids may be needed to cover flagged cells)
    amrdata.clustering_cutoff = 0.700000

    # print info about each regridding up to this level:
    amrdata.verbosity_regrid = 0  

    #  ----- For developers ----- 
    # Toggle debugging print statements:
    amrdata.dprint = False      # print domain flags
    amrdata.eprint = False      # print err est flags
    amrdata.edebug = False      # even more err est flags
    amrdata.gprint = False      # grid bisection/clustering
    amrdata.nprint = False      # proper nesting output
    amrdata.pprint = False      # proj. of tagged points
    amrdata.rprint = False      # print regridding summary
    amrdata.sprint = False      # space/memory output
    amrdata.tprint = True       # time step reporting each level
    amrdata.uprint = False      # update/upbnd reporting
    
    # More AMR parameters can be set -- see the defaults in pyclaw/data.py

    # ---------------
    # Regions:
    # ---------------
    rundata.regiondata.regions = []
    # to specify regions of refinement append lines of the form
    #  [minlevel,maxlevel,t1,t2,x1,x2,y1,y2]

    # ---------------
    # Gauges:
    # ---------------
    rundata.gaugedata.gauges = []
    # for gauges append lines of the form  [gaugeno, x, y, t1, t2]
    gauge_locations = [-0.1,0.0,0.1,0.2,0.3]
    for (i,x_c) in enumerate(gauge_locations):
        # y0 = (self.run_data.clawdata.yupper - self.run_data.clawdata.ylower) / 2.0
        # x_p,y_p = transform_c2p(x_c,0.0,location[0],location[1],angle)
        x_p = x_c * numpy.cos(0.0)
        y_p = x_c * numpy.sin(0.0)
        # print "+=====+"
        # print x_c,0.0
        # print x_p,y_p
        if (rundata.clawdata.lower[0] < x_p < rundata.clawdata.upper[0] and
                rundata.clawdata.lower[1] < y_p < rundata.clawdata.upper[1]):
            rundata.gaugedata.gauges.append([i, x_p, y_p, 0.0, 1e10])
            # print "Gauge %s: (%s,%s)" % (i,x_p,y_p)
    # print "+=====+"

    return rundata
    # end of function setrun
    # ----------------------


#-------------------
def setgeo(rundata):
#-------------------
    """
    Set GeoClaw specific runtime parameters.
    For documentation see ....
    """

    try:
        geo_data = rundata.geo_data
    except:
        print("*** Error, this rundata has no geo_data attribute")
        raise AttributeError("Missing geo_data attribute")
       
    # == Physics ==
    geo_data.gravity = 9.81
    geo_data.coordinate_system = 1
    geo_data.earth_radius = 6367.5e3
    geo_data.rho = [922.5, 1025.0]

    # == Forcing Options
    geo_data.coriolis_forcing = False

    # == Algorithm and Initial Conditions ==
    geo_data.sea_level = [0.0, -.6]
    geo_data.dry_tolerance = 1.e-3
    geo_data.friction_forcing = True
    geo_data.manning_coefficient = 0.025
    geo_data.friction_depth = 1e6

    # Refinement settings
    refinement_data = rundata.refinement_data
    refinement_data.variable_dt_refinement_ratios = True
    refinement_data.wave_tolerance = 1.e-1
    refinement_data.deep_depth = 1e2
    refinement_data.max_level_deep = 3

    # == settopo.data values ==
    topo_data = rundata.topo_data
    # for topography, append lines of the form
    #    [topotype, minlevel, maxlevel, t1, t2, fname]
    topo_data.topofiles.append([2, 1, 5, 0.0, 1e10, 'topo.tt2'])

    # == setdtopo.data values ==
    dtopo_data = rundata.dtopo_data
    # for moving topography, append lines of the form : (<= 1 allowed for now!)
    #   [topotype, minlevel,maxlevel,fname]

    return rundata
    # end of function setgeo
    # ----------------------


def set_multilayer(rundata):

    data = rundata.multilayer_data

    # Physics parameters
    data.num_layers = 2
    data.eta = [0.0, -0.6]

    # Algorithm parameters
    data.eigen_method = 2
    data.inundation_method = 2
    data.richardson_tolerance = 0.95
<<<<<<< HEAD
    data.wave_tolerance = [1e-3,1e-2]
    # data.dry_limit = True
=======
>>>>>>> 425643e9

    rundata.replace_data('qinit_data', QinitMultilayerData())
    rundata.qinit_data.qinit_type = 6
    rundata.qinit_data.epsilon = 0.02
    rundata.qinit_data.angle = 0.0
    rundata.qinit_data.sigma = 0.02
    rundata.qinit_data.wave_family = 4
    rundata.qinit_data.init_location = [-0.1, 0.0]

    return rundata


def bathy_step(x, y, location=0.15, angle=0.0, left=-1.0, right=-0.2):
    x_c, y_c = transform_p2c(x, y, location, 0.0, angle)
    return ((x_c <= 0.0) * left +
            (x_c > 0.0) * right)


def write_topo_file(run_data, out_file, **kwargs):
    # Make topography
    topo_func = lambda x, y: bathy_step(x, y, **kwargs)
    topo = tt.Topography(topo_func=topo_func)
    topo.x = numpy.linspace(run_data.clawdata.lower[0],
                            run_data.clawdata.upper[0],
                            run_data.clawdata.num_cells[0] + 8)
    topo.y = numpy.linspace(run_data.clawdata.lower[1],
                            run_data.clawdata.upper[1],
                            run_data.clawdata.num_cells[1] + 8)
    topo.write(out_file)

    # Write out simple bathy geometry file for communication to the plotting
    with open("./bathy_geometry.data", 'w') as bathy_geometry_file:
        if "location" in kwargs:
            location = kwargs['location']
        else:
            location = 0.15
        if "angle" in kwargs:
            angle = kwargs['angle']
        else:
            angle = 0.0
        bathy_geometry_file.write("%s\n%s" % (location, angle))


if __name__ == '__main__':
    # Set up run-time parameters and write all data files.
    import sys
    if len(sys.argv) == 2:
        rundata = setrun(sys.argv[1])
    else:
        rundata = setrun()

    rundata.write()

    write_topo_file(rundata, 'topo.tt2')<|MERGE_RESOLUTION|>--- conflicted
+++ resolved
@@ -464,16 +464,14 @@
     # Physics parameters
     data.num_layers = 2
     data.eta = [0.0, -0.6]
+    data.rho = [922.5, 1025.0]
 
     # Algorithm parameters
     data.eigen_method = 2
     data.inundation_method = 2
     data.richardson_tolerance = 0.95
-<<<<<<< HEAD
     data.wave_tolerance = [1e-3,1e-2]
     # data.dry_limit = True
-=======
->>>>>>> 425643e9
 
     rundata.replace_data('qinit_data', QinitMultilayerData())
     rundata.qinit_data.qinit_type = 6
