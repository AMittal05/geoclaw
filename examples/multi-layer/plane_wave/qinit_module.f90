--- conflicted
+++ resolved
@@ -102,13 +102,8 @@
 
     subroutine add_perturbation(meqn,mbc,mx,my,xlower,ylower,dx,dy,q,maux,aux)
     
-<<<<<<< HEAD
-        use geoclaw_module, only: sea_level, pi, g => grav
-        use multilayer_module, only: aux_layer_index, rho, r, eta_init
-=======
         use geoclaw_module, only: sea_level, pi, g => grav, rho
-        use multilayer_module, only: aux_layer_index, r
->>>>>>> 425643e9
+        use multilayer_module, only: aux_layer_index, r, eta_init
     
         implicit none
     
