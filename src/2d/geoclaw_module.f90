--- conflicted
+++ resolved
@@ -41,15 +41,9 @@
                                              ! coefficients
     
     ! Method parameters    
-<<<<<<< HEAD
     real(kind=8) :: dry_tolerance
     logical :: varRefTime = .FALSE. ! Choose dt refinement automatically
 
-=======
-    real(kind=8) :: dry_tolerance, eta_init
-    logical :: varRefTime = .FALSE. ! Choose dt refinement automatically
-    
->>>>>>> 22df0040
 contains
 
     ! ========================================================================
@@ -85,15 +79,7 @@
         read(unit,*) grav
         read(unit,*) earth_radius
         read(unit,*) coordinate_system
-<<<<<<< HEAD
         read(unit,*) sea_level
-=======
-        read(unit,*)
-!       !read(unit,*) num_layers
-!       !allocate(rho(num_layers),eta_init(num_layers),dry_tolerance(num_layers))
-!       !read(unit,*) rho
-        read(unit,*) eta_init
->>>>>>> 22df0040
         read(unit,*)
         read(unit,*) coriolis_forcing
         if (coordinate_system == 1 .and. coriolis_forcing) then
@@ -134,14 +120,7 @@
         write(GEO_PARM_UNIT,*) '   gravity:',grav
         write(GEO_PARM_UNIT,*) '   earth_radius:',earth_radius
         write(GEO_PARM_UNIT,*) '   coordinate_system:',coordinate_system
-<<<<<<< HEAD
         write(GEO_PARM_UNIT,*) '   sea_level:',sea_level
-=======
-        write(GEO_PARM_UNIT,*) ' '
-        !write(GEO_PARM_UNIT,*) '   num_layers:',num_layers
-        !write(GEO_PARM_UNIT,*) '   rho:',rho
-        write(GEO_PARM_UNIT,*) '   eta_init:',eta_init
->>>>>>> 22df0040
         write(GEO_PARM_UNIT,*) ' '
         write(GEO_PARM_UNIT,*) '   coriolis_forcing:',coriolis_forcing
         write(GEO_PARM_UNIT,*) '   theta_0:',theta_0
@@ -155,10 +134,7 @@
 
     end subroutine set_geo
 
-<<<<<<< HEAD
-=======
-
->>>>>>> 22df0040
+
     ! ==========================================================================
     !  Calculate the coriolis constant f
     !   If coordinate_system == 1 then
