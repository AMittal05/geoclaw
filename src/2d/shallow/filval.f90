!
! :::::::::::::::::::::::::::::: FILVAL ::::::::::::::::::::::::::
!
! create and fill coarser (level-1) patch with one extra coarse cell all
! around, plus the ghost cells . will interpolate from this patch to grid mptr
! without needing special boundary code.
!
! ::::::::::::::::::::::::::::::::::::::::::::::::::::::::::::::::
!
!
! ------------------------------------------------------------------
!
subroutine filval(val, mitot, mjtot, dx, dy, level, time,  mic, &
                  mjc, xleft, xright, ybot, ytop, nvar, mptr, ilo, ihi, &
                  jlo, jhi, aux, naux,  sp_over_h, thisSetauxTime)

    use amr_module, only: xlower, ylower, intratx, intraty, nghost, xperdom
    use amr_module, only: yperdom, spheredom, xupper, yupper, alloc
    use amr_module, only: outunit, NEEDS_TO_BE_SET

    use multilayer_module, only: num_layers, rho, eta_init

    use topo_module, only: aux_finalized
    use geoclaw_module, only: dry_tolerance, sea_level
    use refinement_module, only: varRefTime
    use topo_module, only: aux_finalized

    implicit none

    ! Input
    integer, intent(in) :: mitot, mjtot, level, mic, mjc, nvar, mptr, ilo, ihi
    integer, intent(in) :: jlo, jhi, naux
    real(kind=8), intent(in) :: dx, dy, time, xleft, xright, ybot, ytop

    ! Output
    real(kind=8), intent(in out) :: sp_over_h
    real(kind=8), intent(in out) :: val(nvar,mitot,mjtot), aux(naux,mitot,mjtot)
    integer, intent (out) ::  thisSetauxTime

    ! Local storage
    integer :: refinement_ratio_x, refinement_ratio_y, iclo, jclo, ichi, jchi, ng, i, ico, ifine
    integer :: ii, ivar, j, jco, jfine, jj, layer, i_layer
    real(kind=8) :: h, b
    real(kind=8) :: valc(nvar,mic,mjc), auxc(naux,mic,mjc)
    real(kind=8) :: coarseval(3), dx_coarse, dy_coarse, xl, xr, yb, yt, area
    real(kind=8) :: dividemass, finemass, hvf, s1m, s1p, slopex, slopey, vel
    real(kind=8) :: velmax, velmin, vf, vnew, xoff, yoff
    logical :: fineflag(3)
    real(kind=8) :: fliparray((mitot+mjtot)*(nvar+naux))
    real(kind=8) :: aux2(naux,mitot,mjtot)
    integer :: clock_start, clock_finish, clock_rate
    integer :: nx, ny
    real(kind=8) setflags(mitot,mjtot),maxauxdif

    ! External function definitions
    real(kind=8) :: get_max_speed


    refinement_ratio_x = intratx(level-1)
    refinement_ratio_y = intraty(level-1)
    dx_coarse  = dx * refinement_ratio_x
    dy_coarse  = dy * refinement_ratio_y
    xl      = xleft  - dx_coarse
    xr      = xright + dx_coarse
    yb      = ybot   - dy_coarse
    yt      = ytop   + dy_coarse

    ! if topo not yet final then aux is set outside filval (in gfixup)
    ! and so aux has real data already, (ie dont overwrite here)

    ! set integer indices for coarser patch enlarged by 1 cell
    ! (can stick out of domain). proper nesting will insure this one
    ! call is sufficient.
    iclo   = ilo / refinement_ratio_x - 1
    jclo   = jlo / refinement_ratio_y - 1
    ichi   = (ihi + 1) / refinement_ratio_x - 1 + 1
    jchi   = (jhi + 1) / refinement_ratio_y - 1 + 1
    ng     = 0

    if (naux == 0) then
        write(*,*)" in filval/geoclaw with naux=0:  how could this happen?"
        if (xperdom .or. yperdom .or. spheredom) then
            call preintcopy(valc,mic,mjc,nvar,iclo,ichi,jclo,jchi,level-1,fliparray)
        else
            call intcopy(valc,mic,mjc,nvar,iclo,ichi,jclo,jchi,level-1,1,1)
        endif
    else  
        ! intersect grids and copy all (soln and aux)
        if (xperdom .or. yperdom .or. spheredom) then
            call preicall(valc,auxc,mic,mjc,nvar,naux,iclo,ichi,jclo,jchi, &
                          level-1,fliparray)
        else
            call icall(valc,auxc,mic,mjc,nvar,naux,iclo,ichi,jclo,jchi,level-1,1,1)
        endif
        if (aux_finalized .lt. 2) then ! coarse topo was at wrong time. redo
           ! no ghost cells on coarse enlarged patch
           auxc(1,:,:) = NEEDS_TO_BE_SET  ! needs signal for setaux, set everywhere
           call setaux(ng,mic,mjc,xl,yb,dx_coarse,dy_coarse,naux,auxc)
        endif

        if (aux_finalized < 2) then
            call setaux(0,mic,mjc,xl,yb,dx_coarse,dy_coarse,naux,auxc)
        endif
    endif

    call bc2amr(valc,auxc,mic,mjc,nvar,naux,dx_coarse,dy_coarse,level-1,time,  &
                xl,xr,yb,yt)


!  NOTE change in order of code.  Since the interp from coarse to fine needs the aux
!       arrays set already, the fine copy is done first, to set up the aux arrays.
!       we can do this since we have the flag array to test where to overwrite.

!  SO this is no longer overwriting but setting for the first time.
! overwrite interpolated values with fine grid values, if available.
! can only do this if topo stoped moving, otherwise fine grid
! topo is at previous time step.
!! also might need preicallCopy???

       nx = mitot - 2*nghost
       ny = mjtot - 2*nghost

       if (naux .gt. 0) then 
             aux(1,:,:) = NEEDS_TO_BE_SET  ! will indicate fine cells not yet set
             if (xperdom .or. yperdom) then
                call preicall(val,aux,mitot,mjtot,nvar,naux,ilo-nghost,ihi+nghost,  &
                              jlo-nghost,jhi+nghost,level,fliparray)  
             else
                call icall(val,aux,mitot,mjtot,nvar,naux,ilo-nghost,ihi+nghost,  &
                           jlo-nghost,jhi+nghost,level,1,1)   
             endif
             setflags = aux(1,:,:)   ! save since will overwrite in setaux when setting all aux vals
             ! need this so we know where to use coarse grid to set fine solution w/o overwriting
             if (aux_finalized .lt. 2) aux(1,:,:) = NEEDS_TO_BE_SET  ! reset entire aux array since topo moving
               !set remaining aux vals not set by copying from prev existing grids
               call system_clock(clock_start,clock_rate)
               call setaux(nghost,nx,ny,xleft,ybot,dx,dy,naux,aux)
               call system_clock(clock_finish,clock_rate)
               thisSetauxTime = thisSetauxTime + clock_finish - clock_start
       else ! either no aux exists, or cant reuse yet  
          ! if topo not final, then setaux called in gfixup before this routine
          ! so only call intcopy (which copies soln) and not icall.
          if (xperdom .or. yperdom) then
             call preintcopy(val,mitot,mjtot,nvar,ilo-nghost,ihi+nghost,  &
                       jlo-nghost,jhi+nghost,level,1,1,fliparray)
          else
             call intcopy(val,mitot,mjtot,nvar,ilo-nghost,ihi+nghost,  &
                          jlo-nghost,jhi+nghost,level,1,1)   
          endif
       endif
  
    !-----------------------------
    ! For shallow water over topograpdy, in coarse cells convert from h to eta,
    ! before interpolating:
    !-----------------------------
    do layer = 1, num_layers
      ! Prepare slopes - use min-mod limiters
      do j=2, mjc-1
          do i=2, mic-1
              fineflag(1) = .false.
              ! interpolate eta to find depth
              do ii=-1,1
<<<<<<< HEAD
                  h = valc(3*layer-2, i+ii, j) / rho(layer)
                  b = auxc(1, i+ii, j)
                  do i_layer = layer+1, num_layers
                      b = b + valc(3*i_layer-2, i+ii, j) / rho(layer)
                  enddo

                  if (h < dry_tolerance) then
                      coarseval(2+ii) = eta_init(layer)
                  else
                      coarseval(2+ii) = h + b
                  endif
=======
                  coarseval(2+ii) = valc(3*layer-2,i+ii,j) / rho(layer)  + auxc(1,i+ii,j)
                  if (valc(3*layer-2,i+ii,j) / rho(layer)  <= dry_tolerance) then
                      coarseval(2+ii)=sea_level(layer)
                  end if
>>>>>>> 15da6a11
              end do
              s1p = coarseval(3) - coarseval(2)
              s1m = coarseval(2) - coarseval(1)
              slopex = min(abs(s1p), abs(s1m)) &
                                  * sign(1.d0,coarseval(3) - coarseval(1))
              if (s1m*s1p <= 0.d0) slopex=0.d0

              do jj=-1,1
<<<<<<< HEAD
                  h = valc(3*layer-2, i, j+jj) / rho(layer)
                  b = auxc(1, i, j+jj)
                  do i_layer = layer+1, num_layers
                      b = b + valc(3*i_layer-2, i, j+jj) / rho(layer)
!                       print *, valc(3*i_layer-2, i, j+jj)/rho(layer)
                  enddo

                  if (h < dry_tolerance) then
                      coarseval(2+jj) = eta_init(layer)
                  else
                      coarseval(2+jj) = h + b
                  endif
=======
                  coarseval(2+jj) = valc(3*layer-2,i,j+jj) / rho(layer) + auxc(1,i,j+jj)
                  if (valc(3*layer-2,i,j+jj) / rho(layer) <= dry_tolerance) then
                      coarseval(2+jj)=sea_level(layer)
                  end if
>>>>>>> 15da6a11
              end do
              s1p = coarseval(3) - coarseval(2)
              s1m = coarseval(2) - coarseval(1)
              slopey = min(abs(s1p), abs(s1m)) &
                                  * sign(1.d0,coarseval(3)-coarseval(1))
              if (s1m*s1p <= 0.d0) slopey=0.d0

              ! Interpolate from coarse cells to fine grid to find depth
              finemass = 0.d0
<<<<<<< HEAD
                  do jco = 1,refinement_ratio_y
                 do ico = 1,refinement_ratio_x
                      yoff = (real(jco,kind=8) - 0.5d0) / refinement_ratio_y - 0.5d0
                      xoff = (real(ico,kind=8) - 0.5d0) / refinement_ratio_x - 0.5d0
                      jfine = (j-2) * refinement_ratio_y + nghost + jco
                      ifine = (i-2) * refinement_ratio_x + nghost + ico
                      if (setflags(ifine,jfine) .eq. NEEDS_TO_BE_SET) then
                         val(3*layer-2,ifine,jfine) = (coarseval(2) + xoff * slopex &
                                                            + yoff * slopey) * rho(layer)
                         val(3*layer-2,ifine,jfine) = max(0.d0, val(3*layer-2,ifine,jfine)  &
                                                 - aux(1,ifine,jfine))
                         finemass = finemass + val(3*layer-2,ifine,jfine)
                         if (val(3*layer-2,ifine,jfine) <= dry_tolerance) then
                            fineflag(1) = .true.
                            val(3*layer-1,ifine,jfine) = 0.d0
                            val(3*layer,ifine,jfine) = 0.d0
                         endif
                      endif
                  end do
              end do
=======
                do jco = 1,refinement_ratio_y
                    do ico = 1,refinement_ratio_x
                        yoff = (real(jco,kind=8) - 0.5d0) / refinement_ratio_y - 0.5d0
                        xoff = (real(ico,kind=8) - 0.5d0) / refinement_ratio_x - 0.5d0
                        jfine = (j-2) * refinement_ratio_y + nghost + jco
                        ifine = (i-2) * refinement_ratio_x + nghost + ico
                        if (setflags(ifine,jfine) .eq. NEEDS_TO_BE_SET) then
                            val(3*layer-2,ifine,jfine) = (coarseval(2) + xoff * slopex &
                                                                + yoff * slopey) * rho(layer)
                            val(3*layer-2,ifine,jfine) = max(0.d0, val(3*layer-2,ifine,jfine)  &
                                                     - aux(1,ifine,jfine))
                            finemass = finemass + val(3*layer-2,ifine,jfine)
                          if (val(3*layer-2,ifine,jfine) <= dry_tolerance) then
                              fineflag(1) = .true.
                              val(3*layer-1,ifine,jfine) = 0.d0
                              val(3*layer,ifine,jfine) = 0.d0
                          endif
                        endif
                    end do
                end do
>>>>>>> 15da6a11

              !------ Determine Momentum ----------------------------------
              ! finemass is the total mass in all new fine grid cells
              ! all fine mass has been determined for this coarse grid cell
              ! if all fine cells are dry, momentum has already been set
              if (finemass >= dry_tolerance) then
                  do ivar = 3*layer-1,3*layer
                      fineflag(ivar)=.false.
                      s1p = (valc(ivar,i+1,j) - valc(ivar,i,j))
                      s1m = (valc(ivar,i,j) - valc(ivar,i-1,j))
                      slopex = min(abs(s1p), abs(s1m)) &
                       * sign(1.d0,(valc(ivar,i+1,j) - valc(ivar,i-1,j)))
                      if (s1m*s1p.le.0.d0) slopex=0.d0
                  
                      s1p = (valc(ivar,i,j+1) - valc(ivar,i,j))
                      s1m = (valc(ivar,i,j) - valc(ivar,i,j-1))
                      slopey = min(abs(s1p), abs(s1m)) &
                       * sign(1.d0,(valc(ivar,i,j+1) - valc(ivar,i,j-1)))
                      if (s1m*s1p <= 0.d0) slopey=0.d0

                      if (valc(3*layer-2,i,j) > dry_tolerance) then
                          velmax = valc(ivar,i,j) / valc(3*layer-2,i,j)
                          velmin = valc(ivar,i,j) / valc(3*layer-2,i,j)
                      else
                          velmax = 0.d0
                          velmin = 0.d0
                      endif
                 
                      do ii = -1,1,2
                          if (valc(3*layer-2,i+ii,j) > dry_tolerance) then
                              vel = valc(ivar,i+ii,j) / valc(3*layer-2,i+ii,j)
                              velmax = max(vel,velmax)
                              velmin = min(vel,velmin)
                          endif
                          if (valc(3*layer-2,i,j+ii) > dry_tolerance) then
                              vel = valc(ivar,i,j+ii) / valc(3*layer-2,i,j+ii)
                              velmax = max(vel,velmax)
                              velmin = min(vel,velmin)
                          endif
                      enddo

                      ! try to set momentum
                      do ico = 1,refinement_ratio_x
                          if (fineflag(1).or.fineflag(ivar)) exit

                          do jco = 1,refinement_ratio_y
                              jfine = (j-2) * refinement_ratio_y + nghost + jco
                              ifine = (i-2) * refinement_ratio_x + nghost + ico
                              yoff = (real(jco,kind=8) - 0.5d0) / refinement_ratio_y - 0.5d0
                              xoff = (real(ico,kind=8) - 0.5d0) / refinement_ratio_x - 0.5d0
                              hvf = valc(ivar,i,j) + xoff * slopex &
                                                            + yoff*slopey
                              vf = hvf / (val(3*layer-2,ifine,jfine))
                              if (vf > velmax .or. vf < velmin) then
                                  fineflag(ivar) = .true.
                                  exit
                              else
                                  val(ivar,ifine,jfine) = hvf
                              endif
                          enddo
                      enddo

                      ! momentum is set to preserve old momentum or not violate
                      ! generating new extrema in velocities
                      if (fineflag(1) .or. fineflag(ivar)) then
                          ! more mass now, conserve momentum
                          area = real(refinement_ratio_x * refinement_ratio_y,kind=8)
                          dividemass = max(finemass,valc(3*layer-2,i,j))
                          Vnew = area * valc(ivar,i,j) / (dividemass)

                              do jco = 1,refinement_ratio_y
                              do ico = 1,refinement_ratio_x
                                  jfine = (j-2) * refinement_ratio_y + nghost + jco
                                  ifine = (i-2) * refinement_ratio_x + nghost + ico
                                  val(ivar,ifine,jfine) = Vnew * val(3*layer-2,ifine,jfine)
                              enddo
                          enddo
                      endif

                  enddo
              endif

          enddo !end of coarse loop
      enddo !end of coarse loop
    enddo

    ! scan for max wave speed on newly created grid. this will be used to set appropriate
    ! time step and appropriate refinement in time. For this app not nec to refine by same
    ! amount as refinement in space since refinement at shores where h is shallow has lower
    ! speeds.

! CHECK BY CALLING SETAUX AND SETTING ALL, THEN DIFFING
!   aux2(1,:,:) = NEEDS_TO_BE_SET   ! indicates fine cells not yet set
!   call setaux(nghost,nx,ny,xleft,ybot,dx,dy,naux,aux2)
!   maxauxdif = 1.d-13
!   do i = 1, mitot
!   do j = 1, mjtot
!     if (abs(aux(1,i,j)-aux2(1,i,j)) .gt. maxauxdif) then
!        maxauxdif = abs(aux(1,i,j)-aux2(1,i,j))
!        write(*,444)i,j,aux(1,i,j),aux2(1,i,j),maxauxdif
!444     format("i,j = ",2i4," auxs ",2e15.7," maxauxdif ",e12.5)
!     endif
!   end do
!   end do
!   if (maxauxdif .gt. 2.d-13) then
!      write(*,*)" maxauxdif = ",maxauxdif," with mitot,mjtot ",mitot,mjtot, &
!                " on grid ",mptr," level ",level
!   endif
    

    if (varRefTime) then   ! keep consistent with setgrd_geo and qinit_geo
        sp_over_h = get_max_speed(val,mitot,mjtot,nvar,aux,naux,nghost,dx,dy)
    endif

end subroutine filval

! ::::::::::::::::::::::::::::::::::::::::::::::::::::::::::::::::

subroutine dumpaux(aux,naux,mitot,mjtot)
   implicit none
   real(kind=8) :: aux(naux,mitot,mjtot)
   integer :: naux,mitot,mjtot,i,j,iaux

   do j = 1, mjtot 
   do i = 1, mitot 
      write(*,444) i,j,(aux(iaux,i,j),iaux=1,naux)
 444  format(2i4,5e12.5)
   end do
   end do

end subroutine dumpaux<|MERGE_RESOLUTION|>--- conflicted
+++ resolved
@@ -160,7 +160,6 @@
               fineflag(1) = .false.
               ! interpolate eta to find depth
               do ii=-1,1
-<<<<<<< HEAD
                   h = valc(3*layer-2, i+ii, j) / rho(layer)
                   b = auxc(1, i+ii, j)
                   do i_layer = layer+1, num_layers
@@ -172,12 +171,6 @@
                   else
                       coarseval(2+ii) = h + b
                   endif
-=======
-                  coarseval(2+ii) = valc(3*layer-2,i+ii,j) / rho(layer)  + auxc(1,i+ii,j)
-                  if (valc(3*layer-2,i+ii,j) / rho(layer)  <= dry_tolerance) then
-                      coarseval(2+ii)=sea_level(layer)
-                  end if
->>>>>>> 15da6a11
               end do
               s1p = coarseval(3) - coarseval(2)
               s1m = coarseval(2) - coarseval(1)
@@ -186,7 +179,6 @@
               if (s1m*s1p <= 0.d0) slopex=0.d0
 
               do jj=-1,1
-<<<<<<< HEAD
                   h = valc(3*layer-2, i, j+jj) / rho(layer)
                   b = auxc(1, i, j+jj)
                   do i_layer = layer+1, num_layers
@@ -199,12 +191,6 @@
                   else
                       coarseval(2+jj) = h + b
                   endif
-=======
-                  coarseval(2+jj) = valc(3*layer-2,i,j+jj) / rho(layer) + auxc(1,i,j+jj)
-                  if (valc(3*layer-2,i,j+jj) / rho(layer) <= dry_tolerance) then
-                      coarseval(2+jj)=sea_level(layer)
-                  end if
->>>>>>> 15da6a11
               end do
               s1p = coarseval(3) - coarseval(2)
               s1m = coarseval(2) - coarseval(1)
@@ -214,28 +200,7 @@
 
               ! Interpolate from coarse cells to fine grid to find depth
               finemass = 0.d0
-<<<<<<< HEAD
-                  do jco = 1,refinement_ratio_y
-                 do ico = 1,refinement_ratio_x
-                      yoff = (real(jco,kind=8) - 0.5d0) / refinement_ratio_y - 0.5d0
-                      xoff = (real(ico,kind=8) - 0.5d0) / refinement_ratio_x - 0.5d0
-                      jfine = (j-2) * refinement_ratio_y + nghost + jco
-                      ifine = (i-2) * refinement_ratio_x + nghost + ico
-                      if (setflags(ifine,jfine) .eq. NEEDS_TO_BE_SET) then
-                         val(3*layer-2,ifine,jfine) = (coarseval(2) + xoff * slopex &
-                                                            + yoff * slopey) * rho(layer)
-                         val(3*layer-2,ifine,jfine) = max(0.d0, val(3*layer-2,ifine,jfine)  &
-                                                 - aux(1,ifine,jfine))
-                         finemass = finemass + val(3*layer-2,ifine,jfine)
-                         if (val(3*layer-2,ifine,jfine) <= dry_tolerance) then
-                            fineflag(1) = .true.
-                            val(3*layer-1,ifine,jfine) = 0.d0
-                            val(3*layer,ifine,jfine) = 0.d0
-                         endif
-                      endif
-                  end do
-              end do
-=======
+
                 do jco = 1,refinement_ratio_y
                     do ico = 1,refinement_ratio_x
                         yoff = (real(jco,kind=8) - 0.5d0) / refinement_ratio_y - 0.5d0
@@ -256,7 +221,6 @@
                         endif
                     end do
                 end do
->>>>>>> 15da6a11
 
               !------ Determine Momentum ----------------------------------
               ! finemass is the total mass in all new fine grid cells
