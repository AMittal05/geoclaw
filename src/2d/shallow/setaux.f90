!
subroutine setaux(mbc,mx,my,xlow,ylow,dx,dy,maux,aux)
!     ============================================
!
!     # set auxiliary arrays
!
!     aux(1,i,j) = Z(x,y) topography (negative below sea level for topoymetry)
!
!     If coordinate_system=2 then lat-lon coordinates on the sphere and
!        aux(2,i,j) = area ratio (capacity function -- set mcapa = 2)
!        aux(3,i,j) = length ratio for edge
!
!

    use geoclaw_module, only: coordinate_system, earth_radius, deg2rad
    use geoclaw_module, only: sea_level
    use amr_module, only: mcapa, xupper, yupper, xlower, ylower, NEEDS_TO_BE_SET

    use topo_module

    implicit none

    ! Arguments
    integer, intent(in) :: mbc,mx,my,maux
    real(kind=8), intent(in) :: xlow,ylow,dx,dy
    real(kind=8), intent(inout) :: aux(maux,1-mbc:mx+mbc,1-mbc:my+mbc)
    
    ! Locals
    integer :: ii,jj,m, iint,jint
    real(kind=8) :: x,y,xm,ym,xp,yp,topo_integral
    character(len=*), parameter :: aux_format = "(2i4,4d15.3)"
    integer :: skipcount,iaux,ilo,jlo

    ! Lat-Long coordinate system in use, check input variables
    if (coordinate_system == 2) then
        if (mcapa /= 2 .or. maux < 3) then
            print *,'ERROR in setaux:  for coordinate_system=2'
            print *,'     need mcapa = 2 and maux >= 3'
            print *,'     have mcapa = ',mcapa,'  maux = ',maux
            stop
        endif
    endif

    ! Set default values for aux variables
    !aux(1,:,:) = 0.d0 ! Bathymetry
    aux(2,:,:) = 1.d0 ! Grid cell area
    aux(3,:,:) = 1.d0 ! Length ratio for edge

    ! Set analytical bathymetry here if requested
    if (test_topography > 0) then
        forall (ii=1-mbc:mx+mbc,jj=1-mbc:my+mbc)
            aux(1,ii,jj) = test_topo(xlow + (ii - 0.5d0) * dx,       &
                                     ylow + (jj - 0.5d0) * dy)
        end forall
    endif

! test:  compute integer indices based off same corner of domain 
!        to reduce round off discrepancies
<<<<<<< HEAD
    ilo = floor((xlow - xlower + .05d0*dx)/dx)
    jlo = floor((ylow - ylower + .05d0*dy)/dy)
=======
    ilo = floor((xlow - xlower + .05*dx)/dx)
    jlo = floor((ylow - ylower + .05*dy)/dy)
>>>>>>> fc16a623

    ! Set bathymetry
    skipcount = 0
    do jj=1-mbc,my+mbc
        !ym = ylow + (jj - 1.d0) * dy
        !y = ylow + (jj - 0.5d0) * dy
        !yp = ylow + real(jj,kind=8) * dy

<<<<<<< HEAD
        ym = ylower + (jlo+j-1.d0) * dy
        yp = ylower + (jlo+j) * dy
        y = 0.5d0*(ym+yp)
=======
        ym = ylower + (jlo+jj-1.d0) * dy
        yp = ylower + (jlo+jj) * dy
        y = .5*(ym+yp)
>>>>>>> fc16a623


        do ii=1-mbc,mx+mbc
            !xm = xlow + (ii - 1.d0) * dx
            !x  = xlow + (ii - 0.5d0) * dx
            !xp = xlow + real(ii,kind=8) * dx

<<<<<<< HEAD
          xm = xlower + (ilo+i-1.d0) * dx
          xp = xlower + (ilo+i) * dx
          x = 0.5d0*(xm+xp)
=======
          xm = xlower + (ilo+ii-1.d0) * dx
          xp = xlower + (ilo+ii) * dx
          x = .5*(xm+xp)
>>>>>>> fc16a623


            !write(*,444)ii,jj,aux(1,ii,jj)
444         format("in setaux ",2i4,e12.5)

            ! Set lat-long cell info
            if (coordinate_system == 2) then
                aux(2,ii,jj) = deg2rad * earth_radius**2 * (sin(yp * deg2rad) - sin(ym * deg2rad)) / dy
                aux(3,ii,jj) = ym * deg2rad
            endif

            ! skip setting aux(1,ii,jj) in ghost cell if outside physical domain
            ! since topo files may not cover ghost cell, and values
            ! should be extrapolated, which is done in next set of loops.
            if ((y>yupper) .or. (y<ylower) .or. &
                (x>xupper) .or. (x<xlower)) cycle

!           ### parameter NEEDS_TO_BE_SET initialized in amr_module.f90
!           ### saves time by otherwise copying instead of reinitializing
            if (aux(1,ii,jj) .ne. NEEDS_TO_BE_SET) then
               skipcount = skipcount + 1
               cycle  ! new system copies bathy where possible
            endif


            ! Use input topography files if available
            if (mtopofiles > 0 .and. test_topography == 0) then
                topo_integral = 0.d0
                call cellgridintegrate(topo_integral,xm,x,xp,ym,y,yp, &
                    xlowtopo,ylowtopo,xhitopo,yhitopo,dxtopo,dytopo, &
                    mxtopo,mytopo,mtopo,i0topo,mtopoorder, &
                    mtopofiles,mtoposize,topowork)

                    aux(1,ii,jj) = topo_integral / (dx * dy * aux(2,ii,jj))
            endif
        enddo
    enddo
    !write(*,*)" skipcount = ",skipcount

    ! Copy topo to ghost cells if outside physical domain

    do jj=1-mbc,my+mbc
        y = ylower + (jlo+jj-.5d0) * dy
        if ((y < ylower) .or. (y>yupper)) then
            do ii=1-mbc,mx+mbc
                x = xlower + (ilo+ii-.5d0) * dx
                iint = ii + max(0, ceiling((xlower-x)/dx)) &
                          - max(0, ceiling((x-xupper)/dx))
                jint = jj + max(0, ceiling((ylower-y)/dy)) &
                          - max(0, ceiling((y-yupper)/dy))
                aux(1,ii,jj) = aux(1,iint,jint)
            enddo
        endif
    enddo


    do ii=1-mbc,mx+mbc
        x =  xlower + (ilo+ii-.5d0) * dx
        if ((x < xlower) .or. (x > xupper)) then
            do jj=1-mbc,my+mbc
                y = ylower + (jlo+jj-.5d0) * dy
                iint = ii + max(0, ceiling((xlower-x)/dx)) &
                          - max(0, ceiling((x-xupper)/dx))
                jint = jj + max(0, ceiling((ylower-y)/dy)) &
                          - max(0, ceiling((y-yupper)/dy))
                aux(1,ii,jj) = aux(1,iint,jint)
            enddo
        endif
    enddo



    ! Output for debugging to fort.23
    if (.false.) then
        print *,'Writing out aux arrays'
        print *,' '
        write(23,230)  mbc,mx,my,dx,dy,xlow,ylow
 230    format('==> mbc, mx, my:  ',3i5,'  dx, dy:',2f10.6, &
                '  xlow,ylow:', 2f10.6)
        do jj=1-mbc,my+mbc
            do ii=1-mbc,mx+mbc
                x = xlow + (ii-0.5d0)*dx
                y = ylow + (jj-0.5d0)*dy
                if ((x>223) .and. (x<232) .and. (y<37)) &
                write(23,231) ii,jj,x,y,(aux(m,ii,jj),m=1,maux)
 231            format(2i4,2f10.3,3e20.10)
            enddo
        enddo
    endif

end subroutine setaux<|MERGE_RESOLUTION|>--- conflicted
+++ resolved
@@ -56,13 +56,8 @@
 
 ! test:  compute integer indices based off same corner of domain 
 !        to reduce round off discrepancies
-<<<<<<< HEAD
     ilo = floor((xlow - xlower + .05d0*dx)/dx)
     jlo = floor((ylow - ylower + .05d0*dy)/dy)
-=======
-    ilo = floor((xlow - xlower + .05*dx)/dx)
-    jlo = floor((ylow - ylower + .05*dy)/dy)
->>>>>>> fc16a623
 
     ! Set bathymetry
     skipcount = 0
@@ -71,15 +66,9 @@
         !y = ylow + (jj - 0.5d0) * dy
         !yp = ylow + real(jj,kind=8) * dy
 
-<<<<<<< HEAD
-        ym = ylower + (jlo+j-1.d0) * dy
-        yp = ylower + (jlo+j) * dy
-        y = 0.5d0*(ym+yp)
-=======
         ym = ylower + (jlo+jj-1.d0) * dy
         yp = ylower + (jlo+jj) * dy
-        y = .5*(ym+yp)
->>>>>>> fc16a623
+        y = 0.5d0*(ym+yp)
 
 
         do ii=1-mbc,mx+mbc
@@ -87,15 +76,9 @@
             !x  = xlow + (ii - 0.5d0) * dx
             !xp = xlow + real(ii,kind=8) * dx
 
-<<<<<<< HEAD
-          xm = xlower + (ilo+i-1.d0) * dx
-          xp = xlower + (ilo+i) * dx
-          x = 0.5d0*(xm+xp)
-=======
-          xm = xlower + (ilo+ii-1.d0) * dx
-          xp = xlower + (ilo+ii) * dx
-          x = .5*(xm+xp)
->>>>>>> fc16a623
+            xm = xlower + (ilo+ii-1.d0) * dx
+            xp = xlower + (ilo+ii) * dx
+            x = 0.5d0*(xm+xp)
 
 
             !write(*,444)ii,jj,aux(1,ii,jj)
