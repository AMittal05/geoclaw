#!/usr/bin/env python

from __future__ import print_function
import os
import numpy
import nose
import os
from clawpack.geoclaw import topotools


# Set local test directory to get local files
testdir = os.path.dirname(__file__)
if len(testdir) == 0:
     testdir = "./"

extent = [-125,-124, 48, 48.5]

def test_etopo1_topo(make_plot=False, save=False):
    
    try:
        import netCDF4
    except:
        raise nose.SkipTest("netCDF4 not installed, skipping test")
        
    topo1 = topotools.read_netcdf('etopo1', extent=extent, verbose=True)

    topo10 = topotools.read_netcdf('etopo1', extent=extent, 
                                   coarsen=10, verbose=True)
<<<<<<< HEAD
    fname = os.path.join(os.path.dirname(__file__), 'data', 'etopo1_10min.asc')
=======
    testdata_path = os.path.join(testdir, 'data', 'etopo1_10min.asc')
>>>>>>> b0ef997a
    if save:
        topo10.write(testdata_path, topo_type=3, Z_format='%.0f')
        print('Created %s' % testdata_path)

    topo10input = topotools.Topography()
    topo10input.read(testdata_path, topo_type=3)
    
    assert numpy.allclose(topo10.Z, topo10input.Z), \
           "topo10.Z does not agree with archived data"
    
    if make_plot:
        import matplotlib.pyplot as plt
        plt.figure(figsize=(12,5))
        ax1 = plt.subplot(1,2,1)
        topo1.plot(axes=ax1)
        plt.title('1 minute etopo1 data')
        ax10 = plt.subplot(1,2,2)
        topo10.plot(axes=ax10)
        plt.title('10 minute etopo1 data')
        pname = 'etopo1_test_plot.png'
        plt.savefig(pname)
        print('Created %s' % pname)
    
def test_etopo1_xarray():

    try:
        import xarray
    except:
        raise nose.SkipTest("xarray not installed, skipping test")
        
    topo10,topo10_xarray = topotools.read_netcdf('etopo1', extent=extent, 
                                                 return_xarray=True,
                                                 coarsen=10, verbose=True)

    testdata_path = os.path.join(testdir, 'data', 'etopo1_10min.asc')
    topo10input = topotools.Topography()
    topo10input.read(testdata_path, topo_type=3)
    
    assert numpy.allclose(topo10_xarray['z'], topo10input.Z), \
           "topo10_xarray['z'] does not agree with archived data"
    

if __name__ == "__main__":
    import sys
    if len(sys.argv) > 1:
        if "plot" in sys.argv[1].lower():
            test_etopo1_topo(make_plot=True)
        elif bool(sys.argv[1]):
            test_etopo1_topo(save=True)
    else:
        # Run tests
        test_etopo1_topo()
        test_etopo1_xarray()
        print("All tests passed.")
<|MERGE_RESOLUTION|>--- conflicted
+++ resolved
@@ -26,11 +26,8 @@
 
     topo10 = topotools.read_netcdf('etopo1', extent=extent, 
                                    coarsen=10, verbose=True)
-<<<<<<< HEAD
+
     fname = os.path.join(os.path.dirname(__file__), 'data', 'etopo1_10min.asc')
-=======
-    testdata_path = os.path.join(testdir, 'data', 'etopo1_10min.asc')
->>>>>>> b0ef997a
     if save:
         topo10.write(testdata_path, topo_type=3, Z_format='%.0f')
         print('Created %s' % testdata_path)
